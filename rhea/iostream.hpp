--- conflicted
+++ resolved
@@ -21,25 +21,9 @@
 
 inline ostream& operator<<(ostream& str, const rhea::variable& v)
 {
-<<<<<<< HEAD
-    if (v.is_float())
-        return str << v.to_string();
-    // return str << "[v" << v.id() << ":" << v.to_string() << "]";
-
-    return str << "[" << v.to_string() << "]";
-}
-
-inline istream& operator>>(istream& str, rhea::variable& v)
-{
-    double temp;
-    str >> temp;
-    v.set_value(temp);
-    return str;
-=======
     return v.is_nil()
         ? str << "NIL"
         : str << "{" << v.to_string() << v.id() << ":" << v.value() << "}";
->>>>>>> 933beb06
 }
 
 inline ostream& operator<<(ostream& str, const rhea::linear_expression& v)
